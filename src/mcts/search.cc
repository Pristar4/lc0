--- conflicted
+++ resolved
@@ -119,9 +119,6 @@
     if (!enabled_ || !parent_within_threshold_) return 0.0f;
     const float child_m = child->GetM();
     float m = std::clamp(m_slope_ * (child_m - parent_m_), -m_cap_, m_cap_);
-<<<<<<< HEAD
-    m *= FastSign(-q);
-=======
     // Microsoft compiler does not have a builtin for copysign and emits a
     // library call which is too expensive for a hot path like this.
 #if defined(_MSC_VER)
@@ -131,7 +128,6 @@
 #else
     m *= std::copysign(1.0f, -q);
 #endif
->>>>>>> 9df4998f
     m *= a_constant_ + a_linear_ * std::abs(q) + a_square_ * q * q;
     return m;
   }
@@ -1032,25 +1028,6 @@
     {
       int spins = 0;
       while (true) {
-<<<<<<< HEAD
-        int nta = tasks_taken_.load(std::memory_order_acquire);
-        int tc = task_count_.load(std::memory_order_acquire);
-        if (nta < tc) {
-          int val = 0;
-          if (task_taking_started_.compare_exchange_weak(
-                  val, 1, std::memory_order_acq_rel,
-                  std::memory_order_relaxed)) {
-            nta = tasks_taken_.load(std::memory_order_acquire);
-            tc = task_count_.load(std::memory_order_acquire);
-            // We got the spin lock, double check we're still in the clear.
-            if (nta < tc) {
-              id = tasks_taken_.fetch_add(1, std::memory_order_acq_rel);
-              task = &picking_tasks_[id];
-              task_taking_started_.store(0, std::memory_order_release);
-              break;
-            }
-            task_taking_started_.store(0, std::memory_order_release);
-=======
         int nta = next_task_available_.load(std::memory_order_acquire);
         int tc = task_count_.load(std::memory_order_acquire);
         if (nta < tc) {
@@ -1068,7 +1045,6 @@
               break;
             }
             task_taker_.store(0, std::memory_order_release);
->>>>>>> 9df4998f
           }
           SpinloopPause();
           spins = 0;
@@ -1085,17 +1061,6 @@
         }
         spins = 0;
         // Looks like sleep time.
-<<<<<<< HEAD
-        Mutex::Lock lock(picking_tasks_mutex_);
-        // Refresh them now we have the lock.
-        nta = tasks_taken_.load(std::memory_order_acquire);
-        tc = task_count_.load(std::memory_order_acquire);
-        if (tc != -1) continue;
-        if (nta >= tc && exiting_) return;
-        task_added_.wait(lock.get_raw());
-        // And refresh again now we're awake.
-        nta = tasks_taken_.load(std::memory_order_acquire);
-=======
         std::unique_lock<std::mutex> lock(picking_tasks_mutex_);
         // Refresh them now we have the lock.
         nta = next_task_available_.load(std::memory_order_acquire);
@@ -1105,26 +1070,11 @@
         task_added_.wait(lock);
         // And refresh again now we're awake.
         nta = next_task_available_.load(std::memory_order_acquire);
->>>>>>> 9df4998f
         tc = task_count_.load(std::memory_order_acquire);
         if (nta >= tc && exiting_) return;
       }
     }
     if (task != nullptr) {
-<<<<<<< HEAD
-      switch (task->task_type) {
-        case PickTask::kGathering: {
-          PickNodesToExtendTask(task->start, task->base_depth,
-                                task->collision_limit, task->moves_to_base,
-                                &(task->results), &(task_workspaces_[tid]));
-          break;
-        }
-        case PickTask::kProcessing: {
-          ProcessPickedTask(task->start_idx, task->end_idx,
-                            &(task_workspaces_[tid]));
-          break;
-        }
-=======
       if (task->task_type == 0) {
         PickNodesToExtendTask(task->start, task->base_depth,
                               task->collision_limit, task->moves_to_base,
@@ -1132,7 +1082,6 @@
       } else {
         ProcessPickedTask(task->start_idx, task->end_idx,
                           &(task_workspaces_[tid]));
->>>>>>> 9df4998f
       }
       picking_tasks_[id].complete = true;
       completed_tasks_.fetch_add(1, std::memory_order_acq_rel);
@@ -1167,17 +1116,8 @@
   }
 
   // 2. Gather minibatch.
-<<<<<<< HEAD
-  if (params_.GetMultiGatherEnabled()) {
-    GatherMinibatch2();
-    task_count_.store(-1, std::memory_order_release);
-  } else {
-    GatherMinibatch();
-  }
-=======
   GatherMinibatch();
   task_count_.store(-1, std::memory_order_release);
->>>>>>> 9df4998f
 
   // 2b. Collect collisions.
   CollectCollisions();
@@ -1442,26 +1382,8 @@
     }
     if (params_.GetOutOfOrderEval() && picked_node.CanEvalOutOfOrder()) {
       // Perform out of order eval for the last entry in minibatch_.
-<<<<<<< HEAD
-      FetchSingleNodeResult(&picked_node, *computation_,
-                            computation_->GetBatchSize() - 1);
-      {
-        // Nodes mutex for doing node updates.
-        SharedMutex::Lock lock(search_->nodes_mutex_);
-        DoBackupUpdateSingleNode(picked_node);
-      }
-
-      // Remove last entry in minibatch_, as it has just been
-      // processed.
-      // If NN eval was already processed out of order, remove it.
-      if (picked_node.nn_queried) computation_->PopCacheHit();
-      minibatch_.pop_back();
-      --minibatch_size;
-      ++number_out_of_order_;
-=======
       FetchSingleNodeResult(&picked_node, picked_node, 0);
       picked_node.ooo_completed = true;
->>>>>>> 9df4998f
     }
   }
 }
@@ -2054,7 +1976,7 @@
           if (passed) {
             (*visits_to_perform.back())[i] = 0;
           }
-        }        
+        }
       }
       // Fall through to select the first child.
     }
@@ -2283,53 +2205,6 @@
         cur_limit =
             visits_to_perform.back()[current_path[current_path.size() - 2]];
       }
-<<<<<<< HEAD
-      return NodeToProcess::Collision(node, depth, collision_limit);
-    }
-
-    // Probably best place to check for two-fold draws consistently.
-    // Depth starts with 1 at root, so real depth is depth - 1.
-    EnsureNodeTwoFoldCorrectForDepth(node, depth - 1);
-
-    // If terminal, we reached the end of this playout.
-    if (node->IsTerminal()) {
-      return NodeToProcess::Visit(node, depth);
-    }
-    // If unexamined leaf node -- the end of this playout.
-    if (!node->HasChildren()) {
-      return NodeToProcess::Visit(node, depth);
-    }
-    Node* possible_shortcut_child = node->GetCachedBestChild();
-    if (possible_shortcut_child) {
-      // Add two here to reverse the conservatism that goes into calculating
-      // the remaining cache visits.
-      collision_limit =
-          std::min(collision_limit, node->GetRemainingCacheVisits() + 2);
-      is_root_node = false;
-      node = possible_shortcut_child;
-      node_already_updated = true;
-      continue;
-    }
-    node_already_updated = false;
-
-    // If we fall through, then n_in_flight_ has been incremented but this
-    // playout remains incomplete; we must go deeper.
-    const float cpuct = ComputeCpuct(params_, node->GetN(), is_root_node);
-    const float puct_mult =
-        cpuct * std::sqrt(std::max(node->GetChildrenVisits(), 1u));
-    float best = std::numeric_limits<float>::lowest();
-    float best_without_u = std::numeric_limits<float>::lowest();
-    float second_best = std::numeric_limits<float>::lowest();
-    // Root depth is 1 here, while for GetDrawScore() it's 0-based, that's why
-    // the weirdness.
-    const float draw_score =
-        (depth % 2 == 0) ? odd_draw_score : even_draw_score;
-    const float fpu = GetFpu(params_, node, is_root_node, draw_score);
-
-    m_evaluator.SetParent(node);
-    bool can_exit = false;
-    for (auto& child : node->Edges()) {
-=======
       // First check if node is terminal or not-expanded.  If either than create
       // a collision of appropriate size and pop current_path.
       if (node->GetN() == 0 || node->IsTerminal()) {
@@ -2360,7 +2235,6 @@
         current_path.pop_back();
         continue;
       }
->>>>>>> 9df4998f
       if (is_root_node) {
         // Root node is again special - needs its n in flight updated separately
         // as its not handled on the path to it, since there isn't one.
@@ -2645,25 +2519,6 @@
   }
 }
 
-<<<<<<< HEAD
-void SearchWorker::ExtendNode(Node* node, int depth) {
-  std::vector<Move> to_add;
-  // Could instead reserve one more than the difference between history_.size()
-  // and history_.capacity().
-  to_add.reserve(60);
-  // Need a lock to walk parents of leaf in case MakeSolid is concurrently
-  // adjusting parent chain.
-  {
-    SharedMutex::SharedLock lock(search_->nodes_mutex_);
-    Node* cur = node;
-    while (cur != search_->root_node_) {
-      Node* prev = cur->GetParent();
-      to_add.push_back(prev->GetEdgeToNode(cur)->GetMove());
-      cur = prev;
-    }
-  }
-  std::reverse(to_add.begin(), to_add.end());
-=======
 void SearchWorker::ExtendNode(Node* node, int depth,
                               const std::vector<Move>& moves_to_node,
                               PositionHistory* history) {
@@ -2755,7 +2610,6 @@
       }
     }
   }
->>>>>>> 9df4998f
 
   ExtendNode(node, depth, to_add, &history_);
 }

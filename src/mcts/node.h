/*
  This file is part of Leela Chess Zero.
  Copyright (C) 2018 The LCZero Authors

  Leela Chess is free software: you can redistribute it and/or modify
  it under the terms of the GNU General Public License as published by
  the Free Software Foundation, either version 3 of the License, or
  (at your option) any later version.

  Leela Chess is distributed in the hope that it will be useful,
  but WITHOUT ANY WARRANTY; without even the implied warranty of
  MERCHANTABILITY or FITNESS FOR A PARTICULAR PURPOSE.  See the
  GNU General Public License for more details.

  You should have received a copy of the GNU General Public License
  along with Leela Chess.  If not, see <http://www.gnu.org/licenses/>.

  Additional permission under GNU GPL version 3 section 7

  If you modify this Program, or any covered work, by linking or
  combining it with NVIDIA Corporation's libraries from the NVIDIA CUDA
  Toolkit and the NVIDIA CUDA Deep Neural Network library (or a
  modified version of those libraries), containing parts covered by the
  terms of the respective license agreement, the licensors of this
  Program grant you additional permission to convey the resulting work.
*/

#pragma once

#include <algorithm>
#include <cmath>
#include <iostream>
#include <memory>
#include <mutex>

#include "chess/board.h"
#include "chess/callbacks.h"
#include "chess/position.h"
#include "neural/encoder.h"
#include "neural/writer.h"
#include "proto/net.pb.h"
#include "utils/mutex.h"

namespace lczero {

// Children of a node are stored the following way:
// * Edges and Nodes edges point to are stored separately.
// * There may be dangling edges (which don't yet point to any Node object yet)
// * Edges are stored are a simple array on heap.
// * Nodes are stored as a linked list, and contain index_ field which shows
//   which edge of a parent that node points to.
//   Or they are stored a contiguous array of Node objects on the heap if
//   solid_children_ is true. If the children have been 'solidified' their
//   sibling links are unused and left empty. In this state there are no
//   dangling edges, but the nodes may not have ever received any visits.
//
// Example:
//                                Parent Node
//                                    |
//        +-------------+-------------+----------------+--------------+
//        |              |            |                |              |
//   Edge 0(Nf3)    Edge 1(Bc5)     Edge 2(a4)     Edge 3(Qxf7)    Edge 4(a3)
//    (dangling)         |           (dangling)        |           (dangling)
//                   Node, Q=0.5                    Node, Q=-0.2
//
//  Is represented as:
// +--------------+
// | Parent Node  |
// +--------------+                                        +--------+
// | edges_       | -------------------------------------> | Edge[] |
// |              |    +------------+                      +--------+
// | child_       | -> | Node       |                      | Nf3    |
// +--------------+    +------------+                      | Bc5    |
//                     | index_ = 1 |                      | a4     |
//                     | q_ = 0.5   |    +------------+    | Qxf7   |
//                     | sibling_   | -> | Node       |    | a3     |
//                     +------------+    +------------+    +--------+
//                                       | index_ = 3 |
//                                       | q_ = -0.2  |
//                                       | sibling_   | -> nullptr
//                                       +------------+

class Node;
class Edge {
 public:
  // Creates array of edges from the list of moves.
  static std::unique_ptr<Edge[]> FromMovelist(const MoveList& moves);

  // Returns move from the point of view of the player making it (if as_opponent
  // is false) or as opponent (if as_opponent is true).
  Move GetMove(bool as_opponent = false) const;

  // Returns or sets value of Move policy prior returned from the neural net
  // (but can be changed by adding Dirichlet noise). Must be in [0,1].
  float GetP() const;
  void SetP(float val);

  // Debug information about the edge.
  std::string DebugString() const;

 private:
  // Move corresponding to this node. From the point of view of a player,
  // i.e. black's e7e5 is stored as e2e4.
  // Root node contains move a1a1.
  Move move_;

  // Probability that this move will be made, from the policy head of the neural
  // network; compressed to a 16 bit format (5 bits exp, 11 bits significand).
  uint16_t p_ = 0;
  friend class Node;
};

struct Eval {
  float wl;
  float d;
  float ml;
};

class EdgeAndNode;
template <bool is_const>
class Edge_Iterator;

template <bool is_const>
<<<<<<< HEAD
class VisitedNode_Iterator;
=======
class Node_Iterator;
>>>>>>> 9df4998f

class Node {
 public:
  using Iterator = Edge_Iterator<false>;
  using ConstIterator = Edge_Iterator<true>;

  enum class Terminal : uint8_t { NonTerminal, EndOfGame, Tablebase, TwoFold };

  // Takes pointer to a parent node and own index in a parent.
  Node(Node* parent, uint16_t index)
      : parent_(parent),
        index_(index),
        terminal_type_(Terminal::NonTerminal),
        lower_bound_(GameResult::BLACK_WON),
        upper_bound_(GameResult::WHITE_WON),
        solid_children_(false) {}

  // We have a custom destructor, but its behavior does not need to be emulated
  // during move operations so default is fine.
  Node(Node&& move_from) = default;
  Node& operator=(Node&& move_from) = default;

  // Allocates a new edge and a new node. The node has to be no edges before
  // that.
  Node* CreateSingleChildNode(Move m);

  // Creates edges from a movelist. There has to be no edges before that.
  void CreateEdges(const MoveList& moves);

  // Gets parent node.
  Node* GetParent() const { return parent_; }

  // Returns whether a node has children.
  bool HasChildren() const { return static_cast<bool>(edges_); }

  // Returns sum of policy priors which have had at least one playout.
  float GetVisitedPolicy() const;
  uint32_t GetN() const { return n_; }
  uint32_t GetNInFlight() const { return n_in_flight_; }
  uint32_t GetChildrenVisits() const { return n_ > 0 ? n_ - 1 : 0; }
  // Returns n = n_if_flight.
  int GetNStarted() const { return n_ + n_in_flight_; }
  float GetQ(float draw_score) const { return wl_ + draw_score * d_; }
  // Returns node eval, i.e. average subtree V for non-terminal node and -1/0/1
  // for terminal nodes.
  float GetWL() const { return wl_; }
  float GetD() const { return d_; }
  float GetM() const { return m_; }

  // Returns whether the node is known to be draw/lose/win.
  bool IsTerminal() const { return terminal_type_ != Terminal::NonTerminal; }
  bool IsTbTerminal() const { return terminal_type_ == Terminal::Tablebase; }
  bool IsTwoFoldTerminal() const { return terminal_type_ == Terminal::TwoFold; }
  typedef std::pair<GameResult, GameResult> Bounds;
  Bounds GetBounds() const { return {lower_bound_, upper_bound_}; }
  uint8_t GetNumEdges() const { return num_edges_; }

<<<<<<< HEAD
  // Output must point to at least max_needed floats.
  void CopyPolicy(int max_needed, float* output) const {
=======
  // Output must point to at least num_edges_ floats.
  void CopyPolicy(float* output, int max_needed) const {
>>>>>>> 9df4998f
    if (!edges_) return;
    int loops = std::min(static_cast<int>(num_edges_), max_needed);
    for (int i = 0; i < loops; i++) {
      output[i] = edges_[i].GetP();
    }
  }

  // Makes the node terminal and sets it's score.
  void MakeTerminal(GameResult result, float plies_left = 0.0f,
                    Terminal type = Terminal::EndOfGame);
  // Makes the node not terminal and updates its visits.
  void MakeNotTerminal();
  void SetBounds(GameResult lower, GameResult upper);

  // If this node is not in the process of being expanded by another thread
  // (which can happen only if n==0 and n-in-flight==1), mark the node as
  // "being updated" by incrementing n-in-flight, and return true.
  // Otherwise return false.
  bool TryStartScoreUpdate();
  // Decrements n-in-flight back.
  void CancelScoreUpdate(int multivisit);
  // Updates the node with newly computed value v.
  // Updates:
  // * Q (weighted average of all V in a subtree)
  // * N (+=1)
  // * N-in-flight (-=1)
  void FinalizeScoreUpdate(float v, float d, float m, int multivisit);
  // Like FinalizeScoreUpdate, but it updates n existing visits by delta amount.
  void AdjustForTerminal(float v, float d, float m, int multivisit);
  // Revert visits to a node which ended in a now reverted terminal.
  void RevertTerminalVisits(float v, float d, float m, int multivisit);
  // When search decides to treat one visit as several (in case of collisions
  // or visiting terminal nodes several times), it amplifies the visit by
  // incrementing n_in_flight.
  void IncrementNInFlight(int multivisit) { n_in_flight_ += multivisit; }

  // Updates max depth, if new depth is larger.
  void UpdateMaxDepth(int depth);

  // Calculates the full depth if new depth is larger, updates it, returns
  // in depth parameter, and returns true if it was indeed updated.
  bool UpdateFullDepth(uint16_t* depth);

  V6TrainingData GetV6TrainingData(
      GameResult result, const PositionHistory& history,
      FillEmptyHistory fill_empty_history,
      pblczero::NetworkFormat::InputFormat input_format, Eval best_eval,
      Eval played_eval, Eval orig_eval, bool best_is_proven, Move best_move,
      Move played_move) const;

  // Returns range for iterating over edges.
  ConstIterator Edges() const;
  Iterator Edges();

<<<<<<< HEAD
  // Returns range for iterating over child nodes with N > 0.
  VisitedNode_Iterator<true> VisitedNodes() const;
  VisitedNode_Iterator<false> VisitedNodes();
=======
  Node_Iterator<true> VisitedNodes() const;
  Node_Iterator<false> VisitedNodes();
>>>>>>> 9df4998f

  // Deletes all children.
  void ReleaseChildren();

  // Deletes all children except one.
  // The node provided may be moved, so should not be relied upon to exist
  // afterwards.
  void ReleaseChildrenExceptOne(Node* node);

  // For a child node, returns corresponding edge.
  Edge* GetEdgeToNode(const Node* node) const;

  // Returns edge to the own node.
  Edge* GetOwnEdge() const;

  // Debug information about the node.
  std::string DebugString() const;

  // Reallocates this nodes children to be in a solid block, if possible and not
  // already done. Returns true if the transformation was performed.
  bool MakeSolid();

  void SortEdges();

<<<<<<< HEAD
  // Index in parent edges - useful for correlated ordering.
=======
  // Index in parent - useful for correlated ordering.
>>>>>>> 9df4998f
  uint16_t Index() const { return index_; }

  ~Node() {
    if (solid_children_ && child_) {
      // As a hack, solid_children is actually storing an array in here, release
      // so we can correctly invoke the array delete.
      for (int i = 0; i < num_edges_; i++) {
        child_.get()[i].~Node();
      }
      std::allocator<Node> alloc;
      alloc.deallocate(child_.release(), num_edges_);
    }
  }

 private:
  // Performs construction time type initialization. For use only with a node
  // that has not been used beyond its construction.
  void Reinit(Node* parent, uint16_t index) {
    parent_ = parent;
    index_ = index;
  }

  // For each child, ensures that its parent pointer is pointing to this.
  void UpdateChildrenParents();

  // To minimize the number of padding bytes and to avoid having unnecessary
  // padding when new fields are added, we arrange the fields by size, largest
  // to smallest.

  // 8 byte fields.
  // Average value (from value head of neural network) of all visited nodes in
  // subtree. For terminal nodes, eval is stored. This is from the perspective
  // of the player who "just" moved to reach this position, rather than from the
  // perspective of the player-to-move for the position.
  // WL stands for "W minus L". Is equal to Q if draw score is 0.
  double wl_ = 0.0f;

  // 8 byte fields on 64-bit platforms, 4 byte on 32-bit.
  // Array of edges.
  std::unique_ptr<Edge[]> edges_;
  // Pointer to a parent node. nullptr for the root.
  Node* parent_ = nullptr;
  // Pointer to a first child. nullptr for a leaf node.
  // As a 'hack' actually a unique_ptr to Node[] if solid_children.
  std::unique_ptr<Node> child_;
  // Pointer to a next sibling. nullptr if there are no further siblings.
  // Also null in the solid case.
  std::unique_ptr<Node> sibling_;

  // 4 byte fields.
  // Averaged draw probability. Works similarly to WL, except that D is not
  // flipped depending on the side to move.
  float d_ = 0.0f;
  // Estimated remaining plies.
  float m_ = 0.0f;
  // How many completed visits this node had.
  uint32_t n_ = 0;
  // (AKA virtual loss.) How many threads currently process this node (started
  // but not finished). This value is added to n during selection which node
  // to pick in MCTS, and also when selecting the best move.
  uint32_t n_in_flight_ = 0;

  // 2 byte fields.
  // Index of this node is parent's edge list.
  uint16_t index_;

  // 1 byte fields.
  // Number of edges in @edges_.
  uint8_t num_edges_ = 0;

  // Bit fields using parts of uint8_t fields initialized in the constructor.
  // Whether or not this node end game (with a winning of either sides or draw).
  Terminal terminal_type_ : 2;
  // Best and worst result for this node.
  GameResult lower_bound_ : 2;
  GameResult upper_bound_ : 2;
  // Whether the child_ is actually an array of equal length to edges.
  bool solid_children_ : 1;

  // TODO(mooskagh) Unfriend NodeTree.
  friend class NodeTree;
  friend class Edge_Iterator<true>;
  friend class Edge_Iterator<false>;
  friend class Edge;
<<<<<<< HEAD
  friend class VisitedNode_Iterator<true>;
  friend class VisitedNode_Iterator<false>;
=======
  friend class Node_Iterator<true>;
  friend class Node_Iterator<false>;
>>>>>>> 9df4998f
};

// Define __i386__  or __arm__ also for 32 bit Windows.
#if defined(_M_IX86)
#define __i386__
#endif
#if defined(_M_ARM) && !defined(_M_AMD64)
#define __arm__
#endif

// A basic sanity check. This must be adjusted when Node members are adjusted.
#if defined(__i386__) || (defined(__arm__) && !defined(__aarch64__))
static_assert(sizeof(Node) == 48, "Unexpected size of Node for 32bit compile");
#else
static_assert(sizeof(Node) == 64, "Unexpected size of Node");
#endif

// Contains Edge and Node pair and set of proxy functions to simplify access
// to them.
class EdgeAndNode {
 public:
  EdgeAndNode() = default;
  EdgeAndNode(Edge* edge, Node* node) : edge_(edge), node_(node) {}
  void Reset() { edge_ = nullptr; }
  explicit operator bool() const { return edge_ != nullptr; }
  bool operator==(const EdgeAndNode& other) const {
    return edge_ == other.edge_;
  }
  bool operator!=(const EdgeAndNode& other) const {
    return edge_ != other.edge_;
  }
  bool HasNode() const { return node_ != nullptr; }
  Edge* edge() const { return edge_; }
  Node* node() const { return node_; }

  // Proxy functions for easier access to node/edge.
  float GetQ(float default_q, float draw_score) const {
    return (node_ && node_->GetN() > 0) ? node_->GetQ(draw_score) : default_q;
  }
  float GetWL(float default_wl) const {
    return (node_ && node_->GetN() > 0) ? node_->GetWL() : default_wl;
  }
  float GetD(float default_d) const {
    return (node_ && node_->GetN() > 0) ? node_->GetD() : default_d;
  }
  float GetM(float default_m) const {
    return (node_ && node_->GetN() > 0) ? node_->GetM() : default_m;
  }
  // N-related getters, from Node (if exists).
  uint32_t GetN() const { return node_ ? node_->GetN() : 0; }
  int GetNStarted() const { return node_ ? node_->GetNStarted() : 0; }
  uint32_t GetNInFlight() const { return node_ ? node_->GetNInFlight() : 0; }

  // Whether the node is known to be terminal.
  bool IsTerminal() const { return node_ ? node_->IsTerminal() : false; }
  bool IsTbTerminal() const { return node_ ? node_->IsTbTerminal() : false; }
  Node::Bounds GetBounds() const {
    return node_ ? node_->GetBounds()
                 : Node::Bounds{GameResult::BLACK_WON, GameResult::WHITE_WON};
  }

  // Edge related getters.
  float GetP() const { return edge_->GetP(); }
  Move GetMove(bool flip = false) const {
    return edge_ ? edge_->GetMove(flip) : Move();
  }

  // Returns U = numerator * p / N.
  // Passed numerator is expected to be equal to (cpuct * sqrt(N[parent])).
  float GetU(float numerator) const {
    return numerator * GetP() / (1 + GetNStarted());
  }

  std::string DebugString() const;

 protected:
  // nullptr means that the whole pair is "null". (E.g. when search for a node
  // didn't find anything, or as end iterator signal).
  Edge* edge_ = nullptr;
  // nullptr means that the edge doesn't yet have node extended.
  Node* node_ = nullptr;
};

// TODO(crem) Replace this with less hacky iterator once we support C++17.
// This class has multiple hypostases within one class:
// * Range (begin() and end() functions)
// * Iterator (operator++() and operator*())
// * Element, pointed by iterator (EdgeAndNode class mainly, but Edge_Iterator
//   is useful too when client wants to call GetOrSpawnNode).
//   It's safe to slice EdgeAndNode off Edge_Iterator.
// It's more customary to have those as three classes, but
// creating zoo of classes and copying them around while iterating seems
// excessive.
//
// All functions are not thread safe (must be externally synchronized), but
// it's fine if GetOrSpawnNode is called between calls to functions of the
// iterator (e.g. advancing the iterator). Other functions that manipulate
// child_ of parent or the sibling chain are not safe to call while iterating.
template <bool is_const>
class Edge_Iterator : public EdgeAndNode {
 public:
  using Ptr = std::conditional_t<is_const, const std::unique_ptr<Node>*,
                                 std::unique_ptr<Node>*>;

  // Creates "end()" iterator.
  Edge_Iterator() {}

  // Creates "begin()" iterator. Also happens to be a range constructor.
  // child_ptr will be nullptr if parent_node is solid children.
  Edge_Iterator(const Node& parent_node, Ptr child_ptr)
      : EdgeAndNode(parent_node.edges_.get(), nullptr),
        node_ptr_(child_ptr),
        total_count_(parent_node.num_edges_) {
    if (edge_ && child_ptr != nullptr) Actualize();
    if (edge_ && child_ptr == nullptr) {
      node_ = parent_node.child_.get();
    }
  }

  // Function to support range interface.
  Edge_Iterator<is_const> begin() { return *this; }
  Edge_Iterator<is_const> end() { return {}; }

  // Functions to support iterator interface.
  // Equality comparison operators are inherited from EdgeAndNode.
  void operator++() {
    // If it was the last edge in array, become end(), otherwise advance.
    if (++current_idx_ == total_count_) {
      edge_ = nullptr;
    } else {
      ++edge_;
      if (node_ptr_ != nullptr) {
        Actualize();
      } else {
        ++node_;
      }
    }
  }
  Edge_Iterator& operator*() { return *this; }

  // If there is node, return it. Otherwise spawn a new one and return it.
  Node* GetOrSpawnNode(Node* parent,
                       std::unique_ptr<Node>* node_source = nullptr) {
    if (node_) return node_;  // If there is already a node, return it.
    // Should never reach here in solid mode.
    assert(node_ptr_ != nullptr);
    Actualize();              // But maybe other thread already did that.
    if (node_) return node_;  // If it did, return.
    // Now we are sure we have to create a new node.
    // Suppose there are nodes with idx 3 and 7, and we want to insert one with
    // idx 5. Here is how it looks like:
    //    node_ptr_ -> &Node(idx_.3).sibling_  ->  Node(idx_.7)
    // Here is how we do that:
    // 1. Store pointer to a node idx_.7:
    //    node_ptr_ -> &Node(idx_.3).sibling_  ->  nullptr
    //    tmp -> Node(idx_.7)
    std::unique_ptr<Node> tmp = std::move(*node_ptr_);
    // 2. Create fresh Node(idx_.5):
    //    node_ptr_ -> &Node(idx_.3).sibling_  ->  Node(idx_.5)
    //    tmp -> Node(idx_.7)
    if (node_source && *node_source) {
      (*node_source)->Reinit(parent, current_idx_);
      *node_ptr_ = std::move(*node_source);
    } else {
      *node_ptr_ = std::make_unique<Node>(parent, current_idx_);
    }
    // 3. Attach stored pointer back to a list:
    //    node_ptr_ ->
    //         &Node(idx_.3).sibling_ -> Node(idx_.5).sibling_ -> Node(idx_.7)
    (*node_ptr_)->sibling_ = std::move(tmp);
    // 4. Actualize:
    //    node_ -> &Node(idx_.5)
    //    node_ptr_ -> &Node(idx_.5).sibling_ -> Node(idx_.7)
    Actualize();
    return node_;
  }

 private:
  void Actualize() {
    // This must never be called in solid mode.
    assert(node_ptr_ != nullptr);
    // If node_ptr_ is behind, advance it.
    // This is needed (and has to be 'while' rather than 'if') as other threads
    // could spawn new nodes between &node_ptr_ and *node_ptr_ while we didn't
    // see.
    while (*node_ptr_ && (*node_ptr_)->index_ < current_idx_) {
      node_ptr_ = &(*node_ptr_)->sibling_;
    }
    // If in the end node_ptr_ points to the node that we need, populate node_
    // and advance node_ptr_.
    if (*node_ptr_ && (*node_ptr_)->index_ == current_idx_) {
      node_ = (*node_ptr_).get();
      node_ptr_ = &node_->sibling_;
    } else {
      node_ = nullptr;
    }
  }

  // Pointer to a pointer to the next node. Has to be a pointer to pointer
  // as we'd like to update it when spawning a new node.
  Ptr node_ptr_;
  uint16_t current_idx_ = 0;
  uint16_t total_count_ = 0;
};

// TODO(crem) Replace this with less hacky iterator once we support C++17.
// This class has multiple hypostases within one class:
// * Range (begin() and end() functions)
// * Iterator (operator++() and operator*())
// It's more customary to have those as two classes, but
// creating zoo of classes and copying them around while iterating seems
// excessive.
//
// All functions are not thread safe (must be externally synchronized).
template <bool is_const>
<<<<<<< HEAD
class VisitedNode_Iterator {
 public:
  // Creates "end()" iterator.
  VisitedNode_Iterator() {}

  // Creates "begin()" iterator. Also happens to be a range constructor.
  // child_ptr will be nullptr if parent_node is solid children.
  VisitedNode_Iterator(const Node& parent_node, Node* child_ptr)
=======
class Node_Iterator {
 public:
  // Creates "end()" iterator.
  Node_Iterator() {}

  // Creates "begin()" iterator. Also happens to be a range constructor.
  // child_ptr will be nullptr if parent_node is solid children.
  Node_Iterator(const Node& parent_node, Node* child_ptr)
>>>>>>> 9df4998f
      : node_ptr_(child_ptr),
        total_count_(parent_node.num_edges_),
        solid_(parent_node.solid_children_) {
    if (node_ptr_ != nullptr && node_ptr_->GetN() == 0) {
      operator++();
    }
  }
  // These are technically wrong, but are usable to compare with end().
<<<<<<< HEAD
  bool operator==(const VisitedNode_Iterator<is_const>& other) const {
    return node_ptr_ == other.node_ptr_;
  }
  bool operator!=(const VisitedNode_Iterator<is_const>& other) const {
=======
  bool operator==(const Node_Iterator<is_const>& other) const {
    return node_ptr_ == other.node_ptr_;
  }
  bool operator!=(const Node_Iterator<is_const>& other) const {
>>>>>>> 9df4998f
    return node_ptr_ != other.node_ptr_;
  }

  // Function to support range interface.
<<<<<<< HEAD
  VisitedNode_Iterator<is_const> begin() { return *this; }
  VisitedNode_Iterator<is_const> end() { return {}; }
=======
  Node_Iterator<is_const> begin() { return *this; }
  Node_Iterator<is_const> end() { return {}; }
>>>>>>> 9df4998f

  // Functions to support iterator interface.
  // Equality comparison operators are inherited from EdgeAndNode.
  void operator++() {
    if (solid_) {
      while (++current_idx_ != total_count_ &&
             node_ptr_[current_idx_].GetN() == 0) {
        if (node_ptr_[current_idx_].GetNInFlight() == 0) {
<<<<<<< HEAD
          // Once there is not even n in flight, we can skip to the end. This is
          // due to policy being in sorted order meaning that additional n in
          // flight are always selected from the front of the section with no n
          // in flight or visited.
=======
          // Once there is not even n in flight, we can skip to the end.
>>>>>>> 9df4998f
          current_idx_ = total_count_;
          break;
        }
      }
      if (current_idx_ == total_count_) {
        node_ptr_ = nullptr;
      }
    } else {
      do {
        node_ptr_ = node_ptr_->sibling_.get();
<<<<<<< HEAD
        // If n started is 0, can jump direct to end due to sorted policy
        // ensuring that each time a new edge becomes best for the first time,
        // it is always the first of the section at the end that has NStarted of
        // 0.
=======
        // If n started is 0, can jump direct to end.
>>>>>>> 9df4998f
        if (node_ptr_ != nullptr && node_ptr_->GetN() == 0 &&
            node_ptr_->GetNInFlight() == 0) {
          node_ptr_ = nullptr;
          break;
        }
      } while (node_ptr_ != nullptr && node_ptr_->GetN() == 0);
    }
  }
  Node* operator*() {
<<<<<<< HEAD
    if (solid_) {
      return &(node_ptr_[current_idx_]);
    } else {
      return node_ptr_;
    }
=======
    if (solid_)
      return &(node_ptr_[current_idx_]);
    else
      return node_ptr_;
>>>>>>> 9df4998f
  }

 private:
  // Pointer to current node.
  Node* node_ptr_ = nullptr;
  uint16_t current_idx_ = 0;
  uint16_t total_count_ = 0;
  bool solid_ = false;
};

<<<<<<< HEAD
inline VisitedNode_Iterator<true> Node::VisitedNodes() const {
  return {*this, child_.get()};
}
inline VisitedNode_Iterator<false> Node::VisitedNodes() {
  return {*this, child_.get()};
}

=======
inline Node_Iterator<true> Node::VisitedNodes() const {
  return {*this, child_.get()};
}
inline Node_Iterator<false> Node::VisitedNodes() {
  return {*this, child_.get()};
}

inline float Node::GetVisitedPolicy() const {
  if (n_ == 0 || edges_ == nullptr || child_ == nullptr) return 0.0f;
  float vp = 0.0f;
  for (const auto& child : Edges()) {
    const auto n = child.GetN();
    if (n > 0) {
      vp += child.GetP();
    } else if (child.GetNInFlight() == 0) {
      // Since children are in policy order, anything after this won't have
      // been visited.
      break;
    }
  }
  return vp;
}

>>>>>>> 9df4998f
class NodeTree {
 public:
  ~NodeTree() { DeallocateTree(); }
  // Adds a move to current_head_.
  void MakeMove(Move move);
  // Resets the current head to ensure it doesn't carry over details from a
  // previous search.
  void TrimTreeAtHead();
  // Sets the position in a tree, trying to reuse the tree.
  // If @auto_garbage_collect, old tree is garbage collected immediately. (may
  // take some milliseconds)
  // Returns whether a new position the same game as old position (with some
  // moves added). Returns false, if the position is completely different,
  // or if it's shorter than before.
  bool ResetToPosition(const std::string& starting_fen,
                       const std::vector<Move>& moves);
  const Position& HeadPosition() const { return history_.Last(); }
  int GetPlyCount() const { return HeadPosition().GetGamePly(); }
  bool IsBlackToMove() const { return HeadPosition().IsBlackToMove(); }
  Node* GetCurrentHead() const { return current_head_; }
  Node* GetGameBeginNode() const { return gamebegin_node_.get(); }
  const PositionHistory& GetPositionHistory() const { return history_; }

 private:
  void DeallocateTree();
  // A node which to start search from.
  Node* current_head_ = nullptr;
  // Root node of a game tree.
  std::unique_ptr<Node> gamebegin_node_;
  PositionHistory history_;
};

}  // namespace lczero<|MERGE_RESOLUTION|>--- conflicted
+++ resolved
@@ -121,11 +121,7 @@
 class Edge_Iterator;
 
 template <bool is_const>
-<<<<<<< HEAD
-class VisitedNode_Iterator;
-=======
 class Node_Iterator;
->>>>>>> 9df4998f
 
 class Node {
  public:
@@ -183,13 +179,8 @@
   Bounds GetBounds() const { return {lower_bound_, upper_bound_}; }
   uint8_t GetNumEdges() const { return num_edges_; }
 
-<<<<<<< HEAD
-  // Output must point to at least max_needed floats.
-  void CopyPolicy(int max_needed, float* output) const {
-=======
   // Output must point to at least num_edges_ floats.
   void CopyPolicy(float* output, int max_needed) const {
->>>>>>> 9df4998f
     if (!edges_) return;
     int loops = std::min(static_cast<int>(num_edges_), max_needed);
     for (int i = 0; i < loops; i++) {
@@ -244,14 +235,8 @@
   ConstIterator Edges() const;
   Iterator Edges();
 
-<<<<<<< HEAD
-  // Returns range for iterating over child nodes with N > 0.
-  VisitedNode_Iterator<true> VisitedNodes() const;
-  VisitedNode_Iterator<false> VisitedNodes();
-=======
   Node_Iterator<true> VisitedNodes() const;
   Node_Iterator<false> VisitedNodes();
->>>>>>> 9df4998f
 
   // Deletes all children.
   void ReleaseChildren();
@@ -276,11 +261,7 @@
 
   void SortEdges();
 
-<<<<<<< HEAD
-  // Index in parent edges - useful for correlated ordering.
-=======
   // Index in parent - useful for correlated ordering.
->>>>>>> 9df4998f
   uint16_t Index() const { return index_; }
 
   ~Node() {
@@ -365,13 +346,8 @@
   friend class Edge_Iterator<true>;
   friend class Edge_Iterator<false>;
   friend class Edge;
-<<<<<<< HEAD
-  friend class VisitedNode_Iterator<true>;
-  friend class VisitedNode_Iterator<false>;
-=======
   friend class Node_Iterator<true>;
   friend class Node_Iterator<false>;
->>>>>>> 9df4998f
 };
 
 // Define __i386__  or __arm__ also for 32 bit Windows.
@@ -587,16 +563,6 @@
 //
 // All functions are not thread safe (must be externally synchronized).
 template <bool is_const>
-<<<<<<< HEAD
-class VisitedNode_Iterator {
- public:
-  // Creates "end()" iterator.
-  VisitedNode_Iterator() {}
-
-  // Creates "begin()" iterator. Also happens to be a range constructor.
-  // child_ptr will be nullptr if parent_node is solid children.
-  VisitedNode_Iterator(const Node& parent_node, Node* child_ptr)
-=======
 class Node_Iterator {
  public:
   // Creates "end()" iterator.
@@ -605,7 +571,6 @@
   // Creates "begin()" iterator. Also happens to be a range constructor.
   // child_ptr will be nullptr if parent_node is solid children.
   Node_Iterator(const Node& parent_node, Node* child_ptr)
->>>>>>> 9df4998f
       : node_ptr_(child_ptr),
         total_count_(parent_node.num_edges_),
         solid_(parent_node.solid_children_) {
@@ -614,28 +579,16 @@
     }
   }
   // These are technically wrong, but are usable to compare with end().
-<<<<<<< HEAD
-  bool operator==(const VisitedNode_Iterator<is_const>& other) const {
-    return node_ptr_ == other.node_ptr_;
-  }
-  bool operator!=(const VisitedNode_Iterator<is_const>& other) const {
-=======
   bool operator==(const Node_Iterator<is_const>& other) const {
     return node_ptr_ == other.node_ptr_;
   }
   bool operator!=(const Node_Iterator<is_const>& other) const {
->>>>>>> 9df4998f
     return node_ptr_ != other.node_ptr_;
   }
 
   // Function to support range interface.
-<<<<<<< HEAD
-  VisitedNode_Iterator<is_const> begin() { return *this; }
-  VisitedNode_Iterator<is_const> end() { return {}; }
-=======
   Node_Iterator<is_const> begin() { return *this; }
   Node_Iterator<is_const> end() { return {}; }
->>>>>>> 9df4998f
 
   // Functions to support iterator interface.
   // Equality comparison operators are inherited from EdgeAndNode.
@@ -644,14 +597,7 @@
       while (++current_idx_ != total_count_ &&
              node_ptr_[current_idx_].GetN() == 0) {
         if (node_ptr_[current_idx_].GetNInFlight() == 0) {
-<<<<<<< HEAD
-          // Once there is not even n in flight, we can skip to the end. This is
-          // due to policy being in sorted order meaning that additional n in
-          // flight are always selected from the front of the section with no n
-          // in flight or visited.
-=======
           // Once there is not even n in flight, we can skip to the end.
->>>>>>> 9df4998f
           current_idx_ = total_count_;
           break;
         }
@@ -662,14 +608,7 @@
     } else {
       do {
         node_ptr_ = node_ptr_->sibling_.get();
-<<<<<<< HEAD
-        // If n started is 0, can jump direct to end due to sorted policy
-        // ensuring that each time a new edge becomes best for the first time,
-        // it is always the first of the section at the end that has NStarted of
-        // 0.
-=======
         // If n started is 0, can jump direct to end.
->>>>>>> 9df4998f
         if (node_ptr_ != nullptr && node_ptr_->GetN() == 0 &&
             node_ptr_->GetNInFlight() == 0) {
           node_ptr_ = nullptr;
@@ -679,18 +618,10 @@
     }
   }
   Node* operator*() {
-<<<<<<< HEAD
-    if (solid_) {
-      return &(node_ptr_[current_idx_]);
-    } else {
-      return node_ptr_;
-    }
-=======
     if (solid_)
       return &(node_ptr_[current_idx_]);
     else
       return node_ptr_;
->>>>>>> 9df4998f
   }
 
  private:
@@ -701,15 +632,6 @@
   bool solid_ = false;
 };
 
-<<<<<<< HEAD
-inline VisitedNode_Iterator<true> Node::VisitedNodes() const {
-  return {*this, child_.get()};
-}
-inline VisitedNode_Iterator<false> Node::VisitedNodes() {
-  return {*this, child_.get()};
-}
-
-=======
 inline Node_Iterator<true> Node::VisitedNodes() const {
   return {*this, child_.get()};
 }
@@ -733,7 +655,6 @@
   return vp;
 }
 
->>>>>>> 9df4998f
 class NodeTree {
  public:
   ~NodeTree() { DeallocateTree(); }

/*
  This file is part of Leela Chess Zero.
  Copyright (C) 2018 The LCZero Authors

  Leela Chess is free software: you can redistribute it and/or modify
  it under the terms of the GNU General Public License as published by
  the Free Software Foundation, either version 3 of the License, or
  (at your option) any later version.

  Leela Chess is distributed in the hope that it will be useful,
  but WITHOUT ANY WARRANTY; without even the implied warranty of
  MERCHANTABILITY or FITNESS FOR A PARTICULAR PURPOSE.  See the
  GNU General Public License for more details.

  You should have received a copy of the GNU General Public License
  along with Leela Chess.  If not, see <http://www.gnu.org/licenses/>.

  Additional permission under GNU GPL version 3 section 7

  If you modify this Program, or any covered work, by linking or
  combining it with NVIDIA Corporation's libraries from the NVIDIA CUDA
  Toolkit and the NVIDIA CUDA Deep Neural Network library (or a
  modified version of those libraries), containing parts covered by the
  terms of the respective license agreement, the licensors of this
  Program grant you additional permission to convey the resulting work.
*/
#pragma once

#include "neural/network.h"
#include "utils/cache.h"
#include "utils/smallarray.h"

namespace lczero {

struct CachedNNRequest {
  CachedNNRequest(size_t size) : p(size) {}
  typedef std::pair<uint16_t, float> IdxAndProb;
  float q;
  float d;
  float m;
  // TODO(mooskagh) Don't really need index if using perfect hash.
  SmallArray<IdxAndProb> p;
};

typedef HashKeyedCache<CachedNNRequest> NNCache;
typedef HashKeyedCacheLock<CachedNNRequest> NNCacheLock;

// Wraps around NetworkComputation and caches result.
// While it mostly repeats NetworkComputation interface, it's not derived
// from it, as AddInput() needs hash and index of probabilities to store.
class CachingComputation {
 public:
  CachingComputation(std::unique_ptr<NetworkComputation> parent,
                     NNCache* cache);

  // How many inputs are not found in cache and will be forwarded to a wrapped
  // computation.
  int GetCacheMisses() const;
  // Total number of times AddInput/AddInputByHash were (successfully) called.
  int GetBatchSize() const;
  // Adds input by hash only. If that hash is not in cache, returns false
  // and does nothing. Otherwise adds.
  bool AddInputByHash(uint64_t hash);
<<<<<<< HEAD
  // Adds input by hash with existing lock. Assumes the given lock holds a real
  // reference.
=======

  // Adds input by hash with existing lock. Assumes the given lock holds a real reference.
>>>>>>> 9df4998f
  void AddInputByHash(uint64_t hash, NNCacheLock&& lock);
  // Adds a sample to the batch.
  // @hash is a hash to store/lookup it in the cache.
  // @probabilities_to_cache is which indices of policy head to store.
  void AddInput(uint64_t hash, InputPlanes&& input,
                std::vector<uint16_t>&& probabilities_to_cache);
  // Do the computation.
  void ComputeBlocking();
  // Returns Q value of @sample.
  float GetQVal(int sample) const;
  // Returns probability of draw if NN has WDL value head.
  float GetDVal(int sample) const;
  // Returns estimated remaining moves.
  float GetMVal(int sample) const;
  // Returns P value @move_id of @sample.
  float GetPVal(int sample, int move_id) const;

  // As an optimization GatherMinibatch needs a guarantee that there is no
  // resizing happening during parallel pick processing. This allows it to
  // ensure batch_ doesn't resize based on how many items it might be adding.
  // Parent does not need reserving as GatherMiniBatch only deals with cache
  // hits.
  void Reserve(int batch_size) { batch_.reserve(batch_size); }

  // Can be used to avoid repeated reallocations internally while adding itemms.
  void Reserve(int batch_size) { batch_.reserve(batch_size); }

 private:
  struct WorkItem {
    uint64_t hash;
    NNCacheLock lock;
    int idx_in_parent = -1;
    std::vector<uint16_t> probabilities_to_cache;
    mutable int last_idx = 0;
  };

  std::unique_ptr<NetworkComputation> parent_;
  NNCache* cache_;
  std::vector<WorkItem> batch_;
};

}  // namespace lczero<|MERGE_RESOLUTION|>--- conflicted
+++ resolved
@@ -61,13 +61,8 @@
   // Adds input by hash only. If that hash is not in cache, returns false
   // and does nothing. Otherwise adds.
   bool AddInputByHash(uint64_t hash);
-<<<<<<< HEAD
-  // Adds input by hash with existing lock. Assumes the given lock holds a real
-  // reference.
-=======
 
   // Adds input by hash with existing lock. Assumes the given lock holds a real reference.
->>>>>>> 9df4998f
   void AddInputByHash(uint64_t hash, NNCacheLock&& lock);
   // Adds a sample to the batch.
   // @hash is a hash to store/lookup it in the cache.
